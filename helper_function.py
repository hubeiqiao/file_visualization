# Helper functions for server.py
import anthropic
import os
import json
import requests
import time
import uuid

def create_anthropic_client(api_key):
    """Create an Anthropic client with the given API key."""
    print(f"Creating Anthropic client with API key: {api_key[:8]}...")
    
    # Check if API key is valid format
    if not api_key or not api_key.strip():
        raise ValueError("API key cannot be empty")
    
    # Try to create the client with the standard approach first
    try:
        # Create client with only the essential parameter
        client = anthropic.Anthropic(api_key=api_key)
        
        # Test a simple call to verify the client works
        try:
            # Try a simple call that doesn't cost tokens
            client.count_tokens("Test")
            return client
        except Exception as e:
            print(f"Warning: Token counting failed but client might still work: {str(e)}")
            return client
            
    except Exception as e:
        print(f"Standard client creation failed: {str(e)}")
        
        # Try the fallback client approach
        try:
            print("Using custom Anthropic client implementation")
            return VercelCompatibleClient(api_key)
        except Exception as e2:
            print(f"Custom client also failed: {str(e2)}")
            raise Exception(f"Failed to create Anthropic client: {str(e)}")

# Special client class for Vercel that doesn't use the standard Anthropic library
class VercelCompatibleClient:
    def __init__(self, api_key):
        self.api_key = api_key
        self.base_url = "https://api.anthropic.com/v1"
        self.headers = {
            "x-api-key": api_key,
            "anthropic-version": "2023-06-01",
            "content-type": "application/json"
        }
        
        # Add beta and messages namespaces for compatibility
        self.beta = self._BetaNamespace(self)
        self.messages = self._MessagesNamespace(self)
    
    def post(self, url, json=None, headers=None, timeout=None):
        """Send a POST request to the specified URL with the given JSON data."""
        _headers = dict(self.headers)
        if headers:
            _headers.update(headers)
        
        response = requests.post(
            url,
            json=json,
            headers=_headers,
            timeout=timeout or 120
        )
        return response
    
    def models(self):
        # Lightweight method to check if the API key is valid
        class ModelList:
            def __init__(self, client):
                self.client = client
                
            def list(self):
                response = requests.get(
                    f"{self.client.base_url}/models",
                    headers=self.client.headers
                )
                if response.status_code == 200:
                    return response.json()
                elif response.status_code == 401:
                    raise Exception(f"Authentication failed: {response.json().get('error', {}).get('message', 'Invalid API key')}")
                else:
                    raise Exception(f"Error {response.status_code}: {response.text}")
        
        return ModelList(self)
    
    def count_tokens(self, text):
        # Simple approximation (1 token ≈ 4 characters)
        return len(text) // 4
    
    # Beta namespace for streaming
    class _BetaNamespace:
        def __init__(self, client):
            self.client = client
            self.messages = self._MessagesStreamingNamespace(client)
    
        # Streaming messages namespace
        class _MessagesStreamingNamespace:
            def __init__(self, client):
                self.client = client
            
            def stream(self, model, max_tokens, temperature, system, messages, thinking=None, betas=None, beta=None):
                """
                Stream the response from the Anthropic API directly with improved timeout handling
                for Vercel environment. Uses a stateful approach that supports reconnection.
                """
                # Check if we're on Vercel - if so, we need to handle timeouts differently
                is_vercel = os.environ.get('VERCEL', False)
                
                # Generate a unique ID for this streaming session
                session_id = str(int(time.time())) + "-" + str(hash(str(messages)))[1:8]
                
                # Convert messages to API format
                formatted_messages = []
                for msg in messages:
                    formatted_message = {"role": msg["role"]}
                    
                    # Handle different content formats
                    if isinstance(msg["content"], list):
                        formatted_content = []
                        for content_item in msg["content"]:
                            if isinstance(content_item, dict) and "text" in content_item:
                                formatted_content.append({
                                    "type": "text", 
                                    "text": content_item["text"]
                                })
                            elif isinstance(content_item, dict) and "type" in content_item and "text" in content_item:
                                formatted_content.append(content_item)
                        formatted_message["content"] = formatted_content
                    else:
                        formatted_message["content"] = msg["content"]
                    
                    formatted_messages.append(formatted_message)
                
                # Prepare the payload
                payload = {
                    "model": model,
                    "max_tokens": max_tokens,
                    "temperature": temperature,
                    "system": system,
                    "messages": formatted_messages,
                    "stream": True
                }
                
                # Add thinking parameter if provided
                if thinking:
                    # Handle both new and old thinking parameter formats
                    if isinstance(thinking, dict) and "type" in thinking and thinking["type"] == "enabled":
                        # New format with 'type' and 'budget_tokens'
                        payload["thinking"] = thinking
                    elif isinstance(thinking, dict) and "enabled" in thinking:
                        # Old format with just 'enabled'
                        payload["thinking"] = {
                            "type": "enabled",
                            "budget_tokens": thinking.get("budget_tokens", 32000)
                        }
                    else:
                        # Default to enabled with a budget
                        payload["thinking"] = {
                            "type": "enabled",
                            "budget_tokens": 32000
                        }
                
                # Add beta features if specified - Fixed to use the correct format
                # The Anthropic API expects beta features in the 'anthropic-beta' header
                headers = dict(self.client.headers)
                
                # Handle both beta and betas parameters
                if beta:
                    headers["anthropic-beta"] = beta
                elif betas and isinstance(betas, list) and len(betas) > 0:
                    headers["anthropic-beta"] = ",".join(betas)
                
                # For Vercel, reduce the expected response timeout and add retry mechanism
                if is_vercel:
                    # Add a shorter timeout for Vercel environment
                    timeout = 8  # 8 seconds to stay under Vercel's 10s limit
                else:
                    # For local environment, use a longer timeout
                    timeout = 30
                
                # Implement retry logic with exponential backoff
                max_retries = 5
                retry_count = 0
                base_delay = 2  # Start with a 2-second delay
                
                while retry_count < max_retries:
                    try:
                        # Make the API request to stream response
                        stream_response = requests.post(
                            f"{self.client.base_url}/messages",
                            headers=headers,
                            json=payload,
                            stream=True,
                            timeout=timeout
                        )
                        
                        if stream_response.status_code not in [200, 201]:
                            error_msg = None
                            # Handle error responses with retry logic
                            if stream_response.status_code == 529:  # Overloaded
                                retry_count += 1
                                retry_delay = base_delay * (2 ** retry_count)  # Exponential backoff
                                print(f"API overloaded (529), retrying in {retry_delay} seconds (attempt {retry_count}/{max_retries})")
                                time.sleep(retry_delay)
                                continue
                            elif stream_response.status_code == 500:  # Internal server error
                                retry_count += 1
                                retry_delay = base_delay * (2 ** retry_count)  # Exponential backoff
                                print(f"API internal error (500), retrying in {retry_delay} seconds (attempt {retry_count}/{max_retries})")
                                time.sleep(retry_delay)
                                continue
                            elif stream_response.status_code == 408:  # Timeout
                                retry_count += 1
                                retry_delay = base_delay * (2 ** retry_count)  # Exponential backoff
                                print(f"API timeout (408), retrying in {retry_delay} seconds (attempt {retry_count}/{max_retries})")
                                time.sleep(retry_delay)
                                continue
                            
                            # If not a retriable error or we couldn't extract an error message
                            try:
                                error_text = next(stream_response.iter_lines()).decode('utf-8')
                                if error_text.startswith('data: '):
                                    error_json = json.loads(error_text[6:])
                                    error_msg = error_json.get('error', {}).get('message', error_text)
                                else:
                                    error_msg = error_text
                            except Exception:
                                error_msg = f"HTTP Error {stream_response.status_code}"
                            
                            raise Exception(f"API request failed: {error_msg}")
                        
                        # Return a streaming response wrapper that mimics the Anthropic client
                        # Add the session_id and is_vercel flags to help with timeout handling
                        return VercelStreamingResponse(stream_response, self.client, 
                                                     session_id=session_id,
                                                     is_vercel=is_vercel)
                        
                    except requests.exceptions.Timeout:
                        # If timeout occurs on Vercel, provide information for client reconnection
                        if is_vercel:
                            retry_count += 1
                            if retry_count >= max_retries:
                                raise Exception(f"Vercel timeout after {max_retries} retries - client should continue with session: {session_id}")
                            retry_delay = base_delay * (2 ** retry_count)
                            print(f"Vercel timeout, retrying in {retry_delay} seconds (attempt {retry_count}/{max_retries})")
                            time.sleep(retry_delay)
                            continue
                        else:
                            retry_count += 1
                            if retry_count >= max_retries:
                                raise Exception(f"Request timed out after {max_retries} retries")
                            retry_delay = base_delay * (2 ** retry_count)
                            print(f"Request timed out, retrying in {retry_delay} seconds (attempt {retry_count}/{max_retries})")
                            time.sleep(retry_delay)
                            continue
                            
                    except Exception as e:
                        # For network/connection errors, retry
                        if "connection" in str(e).lower() or "timeout" in str(e).lower():
                            retry_count += 1
                            if retry_count >= max_retries:
                                raise Exception(f"Connection error after {max_retries} retries: {str(e)}")
                            retry_delay = base_delay * (2 ** retry_count)
                            print(f"Connection error, retrying in {retry_delay} seconds (attempt {retry_count}/{max_retries})")
                            time.sleep(retry_delay)
                            continue
                        else:
                            raise Exception(f"API request failed: {str(e)}")
                
                # If we've exhausted all retries
                raise Exception(f"API request failed after {max_retries} retries")
    
    # Regular messages namespace
    class _MessagesNamespace:
        def __init__(self, client):
            self.client = client
        
        def create(self, model, max_tokens, temperature, system, messages, thinking=None, betas=None, beta=None):
            """
            Create a message with the Anthropic API directly with retry logic for 529 overloaded errors.
            Implements exponential backoff for retries.
            """
            # Convert messages to API format
            formatted_messages = []
            for msg in messages:
                formatted_message = {"role": msg["role"]}
                
                # Handle different content formats
                if isinstance(msg["content"], list):
                    formatted_content = []
                    for content_item in msg["content"]:
                        if isinstance(content_item, dict) and "text" in content_item:
                            formatted_content.append({
                                "type": "text", 
                                "text": content_item["text"]
                            })
                        elif isinstance(content_item, dict) and "type" in content_item and "text" in content_item:
                            formatted_content.append(content_item)
                    formatted_message["content"] = formatted_content
                else:
                    formatted_message["content"] = msg["content"]
                
                formatted_messages.append(formatted_message)
            
            # Prepare the payload
            payload = {
                "model": model,
                "max_tokens": max_tokens,
                "temperature": temperature,
                "system": system,
                "messages": formatted_messages
            }
            
            # Add thinking parameter if provided
            if thinking:
                # Handle both new and old thinking parameter formats
                if isinstance(thinking, dict) and "type" in thinking and thinking["type"] == "enabled":
                    # New format with 'type' and 'budget_tokens'
                    payload["thinking"] = thinking
                elif isinstance(thinking, dict) and "enabled" in thinking:
                    # Old format with just 'enabled'
                    payload["thinking"] = {
                        "type": "enabled",
                        "budget_tokens": thinking.get("budget_tokens", 32000)
                    }
                else:
                    # Default to enabled with a budget
                    payload["thinking"] = {
                        "type": "enabled",
                        "budget_tokens": 32000
                    }
            
            # Add beta features if specified
            headers = dict(self.client.headers)
            
            # Handle both beta and betas parameters
            if beta:
                headers["anthropic-beta"] = beta
            elif betas and isinstance(betas, list) and len(betas) > 0:
                headers["anthropic-beta"] = ",".join(betas)
            
<<<<<<< HEAD
            # Retry logic with exponential backoff
            max_retries = 5
            retry_count = 0
            base_delay = 1  # Starting delay in seconds
            
            while True:
                try:
                    print(f"Making direct API request to Anthropic (attempt {retry_count + 1}/{max_retries + 1})...")
                    response = requests.post(
                        "https://api.anthropic.com/v1/messages",
                        json=payload,
                        headers=headers,
                        timeout=600  # Increased timeout for large responses
                    )
                    
                    # Check for overloaded error (529)
                    if response.status_code == 529:
                        retry_count += 1
                        if retry_count <= max_retries:
                            delay = base_delay * (2 ** (retry_count - 1))  # Exponential backoff
                            print(f"Anthropic API overloaded (529). Retrying in {delay} seconds... (Attempt {retry_count}/{max_retries})")
                            time.sleep(delay)
                            continue
                    
                    # Check for other errors
                    if response.status_code != 200:
                        error_data = response.json() if response.text else {"error": "Unknown error"}
                        error_message = f"Request error: API error {response.status_code}: {error_data}"
                        print(f"Error in message creation: {error_message}")
                        raise Exception(f"Message creation failed: {error_message}")
                    
                    # Parse the response
                    result = response.json()
                    
                    # Return a formatted response object
                    return VercelMessageResponse(result)
                    
                except requests.exceptions.RequestException as e:
                    # Handle network errors with retry
                    retry_count += 1
                    if retry_count <= max_retries:
                        delay = base_delay * (2 ** (retry_count - 1))
                        print(f"Network error: {str(e)}. Retrying in {delay} seconds... (Attempt {retry_count}/{max_retries})")
                        time.sleep(delay)
                    else:
                        print(f"Max retries exceeded for network error: {str(e)}")
                        raise Exception(f"Message creation failed after {max_retries} retries: {str(e)}")
                except Exception as e:
                    print(f"Error in message creation: {str(e)}")
                    raise Exception(f"Message creation failed: {str(e)}")
=======
            # Implement retry logic with exponential backoff
            max_retries = 5
            retry_count = 0
            base_delay = 2  # Start with a 2-second delay
            
            while retry_count < max_retries:
                try:
                    # Make the API request with a longer timeout for large requests
                    response = requests.post(
                        f"{self.client.base_url}/messages",
                        headers=headers,
                        json=payload,
                        timeout=600  # 10 minutes timeout for large requests
                    )
                    
                    # Check if we received a successful response
                    if response.status_code == 200:
                        # Parse the result
                        result = response.json()
                        
                        # Return a response wrapper that mimics the Anthropic client
                        return VercelMessageResponse(result)
                        
                    # Handle specific error codes with retries
                    elif response.status_code == 529:  # Overloaded
                        retry_count += 1
                        retry_delay = base_delay * (2 ** retry_count)  # Exponential backoff
                        print(f"API overloaded (529), retrying in {retry_delay} seconds (attempt {retry_count}/{max_retries})")
                        time.sleep(retry_delay)
                        continue
                        
                    elif response.status_code == 500:  # Internal server error
                        retry_count += 1
                        retry_delay = base_delay * (2 ** retry_count)  # Exponential backoff
                        print(f"API internal error (500), retrying in {retry_delay} seconds (attempt {retry_count}/{max_retries})")
                        time.sleep(retry_delay)
                        continue
                        
                    elif response.status_code == 408:  # Timeout
                        retry_count += 1
                        retry_delay = base_delay * (2 ** retry_count)  # Exponential backoff
                        print(f"API timeout (408), retrying in {retry_delay} seconds (attempt {retry_count}/{max_retries})")
                        time.sleep(retry_delay)
                        continue
                    
                    else:
                        # Try to get detailed error message
                        try:
                            error_json = response.json()
                            error_msg = error_json.get('error', {}).get('message', f"HTTP {response.status_code}")
                        except Exception:
                            error_msg = f"HTTP Error {response.status_code}: {response.text[:100]}"
                        
                        raise Exception(f"API request failed: {error_msg}")
                        
                except requests.exceptions.Timeout:
                    retry_count += 1
                    retry_delay = base_delay * (2 ** retry_count)
                    print(f"Request timed out, retrying in {retry_delay} seconds (attempt {retry_count}/{max_retries})")
                    time.sleep(retry_delay)
                    continue
                    
                except Exception as e:
                    # For other exceptions, retry a few times
                    if "connection" in str(e).lower() or "timeout" in str(e).lower():
                        retry_count += 1
                        retry_delay = base_delay * (2 ** retry_count)
                        print(f"Connection error, retrying in {retry_delay} seconds (attempt {retry_count}/{max_retries})")
                        time.sleep(retry_delay)
                        continue
                    else:
                        raise Exception(f"API request failed: {str(e)}")
            
            # If we've exhausted all retries
            raise Exception(f"API request failed after {max_retries} retries")
>>>>>>> fcb7460d

# Wrapper for the streaming response
class VercelStreamingResponse:
    def __init__(self, stream_response, client, session_id=None, is_vercel=False):
        self.stream_response = stream_response
        self.client = client
        self.is_vercel = is_vercel
        self.session_id = session_id or str(uuid.uuid4())
        self.chunk_count = 0
        self.buffer = []
        self.buffer_limit = 10  # Maximum number of chunks to buffer
        self.last_error = None

    def __enter__(self):
        return self

    def __exit__(self, exc_type, exc_val, exc_tb):
        pass

    def __iter__(self):
        # Keep track of the total output size
        total_output_text = 0
        chunk_batch = []  # To batch small chunks for efficiency
        
        try:
            # Track chunk count for reconnection support
            self.chunk_count = 0
            
            # Stream begins event
            yield self._ChunkObject("stream_start")
            
            for chunk in self.stream_response:
                try:
                    self.chunk_count += 1
                    
                    # Process each chunk based on its type
                    if hasattr(chunk, 'delta') and hasattr(chunk.delta, 'text'):
                        # We have content delta
                        delta_text = chunk.delta.text
                        total_output_text += len(delta_text)
                        
                        # Create delta object with metadata for reconnection
                        delta_obj = self._MessageDeltaChunk(
                            self._DeltaObject(delta_text)
                        )
                        
                        # Add metadata for reconnection
                        delta_obj.chunk_id = f"{self.session_id}_{self.chunk_count}"
                        delta_obj.session_id = self.session_id
                        delta_obj.chunk_count = self.chunk_count
                        
                        # Add to buffer for potential reconnection
                        self._add_to_buffer(delta_obj)
                        
                        # Send heartbeat/keepalive every 50 chunks
                        if self.chunk_count % 50 == 0:
                            yield self._create_keepalive()
                        
                        # Yield the chunk
                        yield delta_obj
                        
                    elif hasattr(chunk, 'thinking') and chunk.thinking:
                        # We have thinking update
                        thinking_content = chunk.thinking.content if hasattr(chunk.thinking, "content") else ""
                        thinking_obj = self._ThinkingUpdateChunk(
                            self._ThinkingObject(thinking_content)
                        )
                        
                        # Add metadata for reconnection
                        thinking_obj.chunk_id = f"{self.session_id}_{self.chunk_count}"
                        thinking_obj.session_id = self.session_id
                        thinking_obj.chunk_count = self.chunk_count
                        
                        # Yield thinking update
                        yield thinking_obj
                        
                except Exception as e:
                    # Log any errors but continue
                    print(f"Error processing chunk: {str(e)}")
                    self.last_error = str(e)
                    # Don't break the iteration - continue to next chunk
            
            # Stream completed successfully
            # Create a completion object with usage statistics
            # This is important for large content to know when it's complete
            usage_info = None
            if hasattr(self.stream_response, 'usage'):
                usage_obj = self.stream_response.usage
                usage_info = self._UsageInfo(
                    getattr(usage_obj, 'input_tokens', 0),
                    getattr(usage_obj, 'output_tokens', 0),
                    getattr(usage_obj, 'thinking_tokens', 0)
                )
            
            # Create a completion message
            completion = {
                "type": "message_complete",
                "id": self.session_id,
                "chunk_id": f"{self.session_id}_{self.chunk_count}",
                "session_id": self.session_id,
                "final_chunk_count": self.chunk_count,
                "usage": usage_info.__dict__ if usage_info else None
            }
            
            # For JSON serialization, we just need a simple object with attributes
            completion_obj = type('CompletionObject', (), completion)
            yield completion_obj
            
            # End the stream
            end_event = {
                "type": "stream_end",
                "session_id": self.session_id
            }
            end_event_obj = type('EndEvent', (), end_event)
            yield end_event_obj
            
        except Exception as e:
            # If there's a terminal error, send an error message
            print(f"Stream error: {str(e)}")
            error_obj = self._ErrorChunk(str(e))
            error_obj.session_id = self.session_id
            yield error_obj

    def _add_to_buffer(self, chunk):
        """Add a chunk to the reconnection buffer, maintaining max buffer size"""
        self.buffer.append(chunk)
        if len(self.buffer) > self.buffer_limit:
            self.buffer.pop(0)  # Remove oldest chunk
    
    def _create_keepalive(self):
        """Create a keepalive message to prevent timeout"""
        keepalive = {
            "type": "keepalive",
            "timestamp": time.time(),
            "session_id": self.session_id,
            "chunk_count": self.chunk_count
        }
        return type('KeepaliveObject', (), keepalive)

    # Helper classes to mimic Anthropic client objects
    class _ChunkObject:
        def __init__(self, type_name):
            self.type = type_name
    
    class _ContentDeltaChunk:
        def __init__(self, text):
            self.type = 'content_block_delta'
            self.delta = self._TextDelta(text)
        
        class _TextDelta:
            def __init__(self, text):
                self.text = text
    
    class _ThinkingObject:
        def __init__(self, content):
            self.content = content
    
    class _ThinkingUpdateChunk:
        def __init__(self, thinking):
            self.type = 'thinking_update'
            self.thinking = thinking
    
    class _DeltaObject:
        def __init__(self, text):
            self.content = text
            self.text = text
    
    class _MessageDeltaChunk:
        def __init__(self, delta):
            self.type = 'message_delta'
            self.delta = delta
    
    class _ReconnectSignal:
        def __init__(self, session_id, chunk_count):
            self.type = 'reconnect_signal'
            self.session_id = session_id
            self.chunk_count = chunk_count
    
    class _ErrorChunk:
        def __init__(self, error_message):
            self.type = 'error'
            self.error = error_message
    
    class _UsageInfo:
        def __init__(self, input_tokens, output_tokens, thinking_tokens):
            self.input_tokens = input_tokens
            self.output_tokens = output_tokens
            self.thinking_tokens = thinking_tokens

# Response object for non-streaming API calls
class VercelMessageResponse:
    def __init__(self, result):
        self.id = result.get('id')
        self.content = self._format_content(result.get('content', []))
        self.role = result.get('role', 'assistant')
        self.model = result.get('model')
        self.usage = self._UsageInfo(
            result.get('usage', {}).get('input_tokens', 0),
            result.get('usage', {}).get('output_tokens', 0),
            result.get('usage', {}).get('thinking_tokens', 0)
        )
    
    def _format_content(self, content):
        """Format the content to match how the original client would return it"""
        if isinstance(content, list):
            # For list-type content, transform to expected format
            formatted_content = []
            for item in content:
                if isinstance(item, dict) and 'type' in item and item['type'] == 'text':
                    formatted_content.append({'type': 'text', 'text': item.get('text', '')})
            return formatted_content
        elif isinstance(content, str):
            # For string content, wrap in a list with text object
            return [{'type': 'text', 'text': content}]
        else:
            # Default fallback
            return [{'type': 'text', 'text': str(content) if content else ''}]
    
    class _UsageInfo:
        def __init__(self, input_tokens, output_tokens, thinking_tokens):
            self.input_tokens = input_tokens
            self.output_tokens = output_tokens
            self.thinking_tokens = thinking_tokens <|MERGE_RESOLUTION|>--- conflicted
+++ resolved
@@ -344,58 +344,6 @@
             elif betas and isinstance(betas, list) and len(betas) > 0:
                 headers["anthropic-beta"] = ",".join(betas)
             
-<<<<<<< HEAD
-            # Retry logic with exponential backoff
-            max_retries = 5
-            retry_count = 0
-            base_delay = 1  # Starting delay in seconds
-            
-            while True:
-                try:
-                    print(f"Making direct API request to Anthropic (attempt {retry_count + 1}/{max_retries + 1})...")
-                    response = requests.post(
-                        "https://api.anthropic.com/v1/messages",
-                        json=payload,
-                        headers=headers,
-                        timeout=600  # Increased timeout for large responses
-                    )
-                    
-                    # Check for overloaded error (529)
-                    if response.status_code == 529:
-                        retry_count += 1
-                        if retry_count <= max_retries:
-                            delay = base_delay * (2 ** (retry_count - 1))  # Exponential backoff
-                            print(f"Anthropic API overloaded (529). Retrying in {delay} seconds... (Attempt {retry_count}/{max_retries})")
-                            time.sleep(delay)
-                            continue
-                    
-                    # Check for other errors
-                    if response.status_code != 200:
-                        error_data = response.json() if response.text else {"error": "Unknown error"}
-                        error_message = f"Request error: API error {response.status_code}: {error_data}"
-                        print(f"Error in message creation: {error_message}")
-                        raise Exception(f"Message creation failed: {error_message}")
-                    
-                    # Parse the response
-                    result = response.json()
-                    
-                    # Return a formatted response object
-                    return VercelMessageResponse(result)
-                    
-                except requests.exceptions.RequestException as e:
-                    # Handle network errors with retry
-                    retry_count += 1
-                    if retry_count <= max_retries:
-                        delay = base_delay * (2 ** (retry_count - 1))
-                        print(f"Network error: {str(e)}. Retrying in {delay} seconds... (Attempt {retry_count}/{max_retries})")
-                        time.sleep(delay)
-                    else:
-                        print(f"Max retries exceeded for network error: {str(e)}")
-                        raise Exception(f"Message creation failed after {max_retries} retries: {str(e)}")
-                except Exception as e:
-                    print(f"Error in message creation: {str(e)}")
-                    raise Exception(f"Message creation failed: {str(e)}")
-=======
             # Implement retry logic with exponential backoff
             max_retries = 5
             retry_count = 0
@@ -471,7 +419,6 @@
             
             # If we've exhausted all retries
             raise Exception(f"API request failed after {max_retries} retries")
->>>>>>> fcb7460d
 
 # Wrapper for the streaming response
 class VercelStreamingResponse:
