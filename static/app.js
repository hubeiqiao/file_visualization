--- conflicted
+++ resolved
@@ -1468,141 +1468,8 @@
     } catch (error) {
         console.error('Error in processWithStreaming:', error);
         stopProcessingAnimation();
-<<<<<<< HEAD
-        resetGenerationUI();
-    }
-}
-
-function handleStreamEvent(event) {
-    // Ensure the event has a type property
-    if (!event || !event.type) {
-        console.error('Received event without type:', event);
-        return;
-    }
-    
-    console.log(`Received ${event.type} event:`, event);
-    
-    // Process events based on their type
-    switch (event.type) {
-        case 'start':
-            console.log('Generation started:', event.message);
-            break;
-            
-        case 'delta':
-            // Append delta content to the generated HTML
-            state.generatedHtml += event.content || '';
-            updateHtmlDisplay();
-            break;
-            
-        case 'thinking_update':
-            if (event.thinking && event.thinking.content) {
-                elements.thinkingOutput.textContent = event.thinking.content;
-                elements.thinkingOutput.classList.remove('hidden');
-            }
-            break;
-            
-        case 'status':
-            // Handle status updates (like retry notifications)
-            console.log('Status update:', event.message);
-            // Update the status message in the UI
-            if (elements.statusMessage) {
-                elements.statusMessage.textContent = event.message;
-                elements.statusMessage.classList.remove('hidden');
-            } else {
-                // If no dedicated status element exists, show a toast notification
-                showToast(event.message, 'info');
-            }
-            break;
-            
-        case 'error':
-            console.error('Generation error:', event.error);
-            showToast(`Error: ${event.error}`, 'error');
-            
-            // Show detailed error if available
-            if (event.details) {
-                console.error('Error details:', event.details);
-            }
-            
-            // Stop processing animation on error
-            stopProcessingAnimation();
-            resetGenerationUI();
-            break;
-            
-        case 'message_complete':
-            console.log('Generation complete:', event.usage);
-            
-            // Ensure processing animation stops completely
-            stopProcessingAnimation();
-            
-            // Set completion message with elapsed time
-            if (event.usage && event.usage.time_elapsed) {
-                displayElapsedTime(Math.floor(event.usage.time_elapsed));
-            }
-            
-            // Update usage statistics
-            if (event.usage) {
-                elements.inputTokens.textContent = event.usage.input_tokens.toLocaleString();
-                elements.outputTokens.textContent = event.usage.output_tokens.toLocaleString();
-                elements.thinkingTokens.textContent = event.usage.thinking_tokens.toLocaleString();
-                
-                // Make sure total_cost is available or calculate it
-                const totalCost = event.usage.total_cost || 
-                    ((event.usage.input_tokens + event.usage.output_tokens) / 1000000 * 3.0);
-                elements.totalCost.textContent = `$${totalCost.toFixed(4)}`;
-                
-                // Update storage with new usage stats
-                try {
-                    // Get existing stats
-                    const existingStats = JSON.parse(localStorage.getItem('fileVisualizerStats') || '{"totalRuns":0,"totalTokens":0,"totalCost":0}');
-                    
-                    // Update stats
-                    existingStats.totalRuns = (existingStats.totalRuns || 0) + 1;
-                    existingStats.totalTokens = (existingStats.totalTokens || 0) + 
-                        (event.usage.input_tokens + event.usage.output_tokens);
-                    existingStats.totalCost = (existingStats.totalCost || 0) + totalCost;
-                    
-                    // Save updated stats
-                    localStorage.setItem('fileVisualizerStats', JSON.stringify(existingStats));
-                    
-                    // Update UI if stats container exists
-                    if (document.getElementById('total-runs')) {
-                        document.getElementById('total-runs').textContent = existingStats.totalRuns.toLocaleString();
-                    }
-                    if (document.getElementById('total-tokens')) {
-                        document.getElementById('total-tokens').textContent = existingStats.totalTokens.toLocaleString();
-                    }
-                    if (document.getElementById('total-cost')) {
-                        document.getElementById('total-cost').textContent = `$${existingStats.totalCost.toFixed(4)}`;
-                    }
-                } catch (e) {
-                    console.error('Error updating usage statistics:', e);
-                }
-            }
-            
-            // Finalize HTML display
-            updateHtmlDisplay();
-            
-            // Update preview
-            updatePreview();
-            
-            // Reset UI elements
-            resetGenerationUI(true);
-            
-            // Show completed message
-            showToast('Visualization complete!', 'success');
-            break;
-            
-        case 'deployment_note':
-            // Add deployment note to the generated HTML
-            if (event.content) {
-                state.generatedHtml += event.content;
-                updateHtmlDisplay();
-            }
-            break;
-=======
         showToast(`Error: ${error.message}`, 'error');
         return null;
->>>>>>> fcb7460d
     }
 }
 
